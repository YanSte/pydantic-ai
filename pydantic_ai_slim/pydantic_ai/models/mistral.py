--- conflicted
+++ resolved
@@ -554,16 +554,8 @@
                 for result_tool in self._result_tools.values():
                     # NOTE: Additional verification to prevent JSON validation to crash in `_result.py`
                     # Ensures required parameters in the JSON schema are respected, especially for stream-based return types.
-<<<<<<< HEAD
                     # Example with BaseModel and required fields.
-                    if not self._validate_required_json_shema(output_json, result_tool.parameters_json_schema):
-=======
-                    # For example, `return_type=list[str]` expects a 'response' key with value type array of str.
-                    # when `{"response":` then `repair_json` sets `{"response": ""}` (type not found default str)
-                    # when `{"response": {` then `repair_json` sets `{"response": {}}` (type found)
-                    # This ensures it's corrected to `{"response": {}}` and other required parameters and type.
                     if not self._validate_required_json_schema(output_json, result_tool.parameters_json_schema):
->>>>>>> 1812b5e7
                         continue
 
                     tool = ToolCallPart.from_raw_args(result_tool.name, output_json)
