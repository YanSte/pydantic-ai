--- conflicted
+++ resolved
@@ -336,43 +336,6 @@
                 elif content:
                     return MistralStreamTextResponse(content, response, timestamp, start_cost)
 
-<<<<<<< HEAD
-    @staticmethod
-    def _map_message(message: Message) -> MistralMessages:
-=======
-                elif tool_calls:
-                    return MistralStreamStructuredResponse(
-                        is_function_tools,
-                        {c.id if c.id else 'null': c for c in tool_calls},
-                        {c.name: c for c in result_tools},
-                        response,
-                        None,
-                        timestamp,
-                        start_cost,
-                    )
-
-    @classmethod
-    def _map_message(cls, message: ModelMessage) -> Iterable[MistralMessages]:
->>>>>>> 219e7887
-        """Just maps a `pydantic_ai.Message` to a `Mistral Message`."""
-        if isinstance(message, ModelRequest):
-            yield from cls._map_user_message(message)
-        elif isinstance(message, ModelResponse):
-            content_chunks: list[MistralContentChunk] = []
-            tool_calls: list[MistralToolCall] = []
-
-            for part in message.parts:
-                if isinstance(part, TextPart):
-                    content_chunks.append(MistralTextChunk(text=part.content))
-                elif isinstance(part, ToolCallPart):
-                    tool_calls.append(MistralAgentModel._map_pydantic_to_mistral_tool_call(part))
-                else:
-                    assert_never(part)
-            yield MistralAssistantMessage(content=content_chunks, tool_calls=tool_calls)
-        else:
-            assert_never(message)
-
-<<<<<<< HEAD
     @staticmethod
     def _map_pydantic_to_mistral_tool_call(t: ToolCallPart) -> MistralToolCall:
         """Maps a Pydantic ToolCall to a MistralToolCall."""
@@ -462,7 +425,7 @@
         if isinstance(timeout, float):
             return int(1000 * timeout)
         raise NotImplementedError('Timeout object is not yet supported for MistralModel.')
-=======
+
     @classmethod
     def _map_user_message(cls, message: ModelRequest) -> Iterable[MistralMessages]:
         for part in message.parts:
@@ -485,7 +448,26 @@
                     )
             else:
                 assert_never(part)
->>>>>>> 219e7887
+
+    @classmethod
+    def _map_message(cls, message: ModelMessage) -> Iterable[MistralMessages]:
+        """Just maps a `pydantic_ai.Message` to a `Mistral Message`."""
+        if isinstance(message, ModelRequest):
+            yield from cls._map_user_message(message)
+        elif isinstance(message, ModelResponse):
+            content_chunks: list[MistralContentChunk] = []
+            tool_calls: list[MistralToolCall] = []
+
+            for part in message.parts:
+                if isinstance(part, TextPart):
+                    content_chunks.append(MistralTextChunk(text=part.content))
+                elif isinstance(part, ToolCallPart):
+                    tool_calls.append(MistralAgentModel._map_pydantic_to_mistral_tool_call(part))
+                else:
+                    assert_never(part)
+            yield MistralAssistantMessage(content=content_chunks, tool_calls=tool_calls)
+        else:
+            assert_never(message)
 
 
 @dataclass
