--- conflicted
+++ resolved
@@ -49,12 +49,10 @@
     'gemini-1.5-pro',
     'vertexai:gemini-1.5-flash',
     'vertexai:gemini-1.5-pro',
-<<<<<<< HEAD
     'mistral:mistral-small-latest',
     'mistral:small-mistral',
     'mistral:mistral-large-latest',
     'mistral:codestral-latest',    
-=======
     'ollama:codellama',
     'ollama:gemma',
     'ollama:gemma2',
@@ -72,7 +70,6 @@
     'ollama:qwen2',
     'ollama:qwen2.5',
     'ollama:starcoder2',
->>>>>>> 98681d7a
     'test',
 ]
 """Known model names that can be used with the `model` parameter of [`Agent`][pydantic_ai.Agent].
@@ -277,17 +274,14 @@
         from .vertexai import VertexAIModel
 
         return VertexAIModel(model[9:])  # pyright: ignore[reportArgumentType]
-<<<<<<< HEAD
     elif model.startswith('mistral:'):
         from .mistral import Mistral
 
         return Mistral(model[8:])  # pyright: ignore[reportArgumentType]    
-=======
     elif model.startswith('ollama:'):
         from .ollama import OllamaModel
 
         return OllamaModel(model[7:])
->>>>>>> 98681d7a
     else:
         raise UserError(f'Unknown model: {model}')
 
